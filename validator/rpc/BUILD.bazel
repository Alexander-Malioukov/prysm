--- conflicted
+++ resolved
@@ -89,11 +89,8 @@
         "//validator/keymanager/derived:go_default_library",
         "//validator/keymanager/imported:go_default_library",
         "@com_github_dgrijalva_jwt_go//:go_default_library",
-<<<<<<< HEAD
-=======
         "@com_github_gogo_protobuf//types:go_default_library",
         "@com_github_golang_mock//gomock:go_default_library",
->>>>>>> 97320a0a
         "@com_github_google_uuid//:go_default_library",
         "@com_github_pkg_errors//:go_default_library",
         "@com_github_prysmaticlabs_ethereumapis//eth/v1alpha1:go_default_library",
