// Package interchangeformat defines methods to parse, import, and export slashing protection data
// from a standard JSON file according to EIP-3076 https://eips.ethereum.org/EIPS/eip-3076. This format
// is critical to allow safe interoperability between eth2 clients.
package interchangeformat

<<<<<<< HEAD
import (
	"github.com/sirupsen/logrus"
)

var log = logrus.WithField("prefix", "slashing-protection-format")

=======
>>>>>>> eeda9f18
// INTERCHANGE_FORMAT_VERSION specified by https://eips.ethereum.org/EIPS/eip-3076.
// The version Prysm supports is version 5.
const INTERCHANGE_FORMAT_VERSION = "5"

// EIPSlashingProtectionFormat string representation of a standard
// format for representing validator slashing protection db data.
type EIPSlashingProtectionFormat struct {
	Metadata struct {
		InterchangeFormatVersion string `json:"interchange_format_version"`
		GenesisValidatorsRoot    string `json:"genesis_validators_root"`
	} `json:"metadata"`
	Data []*ProtectionData `json:"data"`
}

// ProtectionData field for the standard slashing protection format.
type ProtectionData struct {
	Pubkey             string               `json:"pubkey"`
	SignedBlocks       []*SignedBlock       `json:"signed_blocks"`
	SignedAttestations []*SignedAttestation `json:"signed_attestations"`
}

// SignedAttestation in the standard slashing protection format file, including
// a source epoch, target epoch, and an optional signing root.
type SignedAttestation struct {
	SourceEpoch string `json:"source_epoch"`
	TargetEpoch string `json:"target_epoch"`
	SigningRoot string `json:"signing_root,omitempty"`
}

// SignedBlock in the standard slashing protection format, including a slot
// and an optional signing root.
type SignedBlock struct {
	Slot        string `json:"slot"`
	SigningRoot string `json:"signing_root,omitempty"`
}

type historicalAttestation struct {
	sourceEpoch uint64
	targetEpoch uint64
	signingRoot [32]byte
}<|MERGE_RESOLUTION|>--- conflicted
+++ resolved
@@ -3,15 +3,6 @@
 // is critical to allow safe interoperability between eth2 clients.
 package interchangeformat
 
-<<<<<<< HEAD
-import (
-	"github.com/sirupsen/logrus"
-)
-
-var log = logrus.WithField("prefix", "slashing-protection-format")
-
-=======
->>>>>>> eeda9f18
 // INTERCHANGE_FORMAT_VERSION specified by https://eips.ethereum.org/EIPS/eip-3076.
 // The version Prysm supports is version 5.
 const INTERCHANGE_FORMAT_VERSION = "5"
@@ -46,10 +37,4 @@
 type SignedBlock struct {
 	Slot        string `json:"slot"`
 	SigningRoot string `json:"signing_root,omitempty"`
-}
-
-type historicalAttestation struct {
-	sourceEpoch uint64
-	targetEpoch uint64
-	signingRoot [32]byte
 }