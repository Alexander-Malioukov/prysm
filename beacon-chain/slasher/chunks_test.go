package slasher

import (
	"context"
	"math"
	"testing"

	types "github.com/prysmaticlabs/eth2-types"
	dbtest "github.com/prysmaticlabs/prysm/beacon-chain/db/testing"
	slashertypes "github.com/prysmaticlabs/prysm/beacon-chain/slasher/types"
	"github.com/prysmaticlabs/prysm/shared/testutil/assert"
	"github.com/prysmaticlabs/prysm/shared/testutil/require"
)

var (
	_ = Chunker(&MinSpanChunksSlice{})
	_ = Chunker(&MaxSpanChunksSlice{})
)

func TestMinSpanChunksSlice_Chunk(t *testing.T) {
	chunk := EmptyMinSpanChunksSlice(&Parameters{
		chunkSize:          2,
		validatorChunkSize: 2,
	})
	wanted := []uint16{math.MaxUint16, math.MaxUint16, math.MaxUint16, math.MaxUint16}
	require.DeepEqual(t, wanted, chunk.Chunk())
}

func TestMaxSpanChunksSlice_Chunk(t *testing.T) {
	chunk := EmptyMaxSpanChunksSlice(&Parameters{
		chunkSize:          2,
		validatorChunkSize: 2,
	})
	wanted := []uint16{0, 0, 0, 0}
	require.DeepEqual(t, wanted, chunk.Chunk())
}

func TestMinSpanChunksSlice_NeutralElement(t *testing.T) {
	chunk := EmptyMinSpanChunksSlice(&Parameters{})
	require.Equal(t, uint16(math.MaxUint16), chunk.NeutralElement())
}

func TestMaxSpanChunksSlice_NeutralElement(t *testing.T) {
	chunk := EmptyMaxSpanChunksSlice(&Parameters{})
	require.Equal(t, uint16(0), chunk.NeutralElement())
}

func TestMinSpanChunksSlice_MinChunkSpanFrom(t *testing.T) {
	params := &Parameters{
		chunkSize:          3,
		validatorChunkSize: 2,
	}
	_, err := MinChunkSpansSliceFrom(params, []uint16{})
	require.ErrorContains(t, "chunk has wrong length", err)

	data := []uint16{2, 2, 2, 2, 2, 2}
	chunk, err := MinChunkSpansSliceFrom(&Parameters{
		chunkSize:          3,
		validatorChunkSize: 2,
	}, data)
	require.NoError(t, err)
	require.DeepEqual(t, data, chunk.Chunk())
}

func TestMaxSpanChunksSlice_MaxChunkSpanFrom(t *testing.T) {
	params := &Parameters{
		chunkSize:          3,
		validatorChunkSize: 2,
	}
	_, err := MaxChunkSpansSliceFrom(params, []uint16{})
	require.ErrorContains(t, "chunk has wrong length", err)

	data := []uint16{2, 2, 2, 2, 2, 2}
	chunk, err := MaxChunkSpansSliceFrom(&Parameters{
		chunkSize:          3,
		validatorChunkSize: 2,
	}, data)
	require.NoError(t, err)
	require.DeepEqual(t, data, chunk.Chunk())
}

func TestMinSpanChunksSlice_CheckSlashable(t *testing.T) {
	ctx := context.Background()
	beaconDB := dbtest.SetupDB(t)
	params := &Parameters{
		chunkSize:          3,
		validatorChunkSize: 2,
		historyLength:      3,
	}
	validatorIdx := types.ValidatorIndex(1)
	source := types.Epoch(1)
	target := types.Epoch(2)
	att := createAttestation(source, target)

	// A faulty chunk should lead to error.
	chunk := &MinSpanChunksSlice{
		params: params,
		data:   []uint16{},
	}
	_, err := chunk.CheckSlashable(ctx, nil, validatorIdx, att)
	require.ErrorContains(t, "could not get min target for validator", err)

	// We initialize a proper slice with 2 chunks with chunk size 3, 2 validators, and
	// a history length of 3 representing a perfect attesting history.
	//
	//     val0     val1
	//   {     }  {     }
	//  [2, 2, 2, 2, 2, 2]
	data := []uint16{2, 2, 2, 2, 2, 2}
	chunk, err = MinChunkSpansSliceFrom(params, data)
	require.NoError(t, err)

	// An attestation with source 1 and target 2 should not be slashable
	// based on our min chunk for either validator.
	slashing, err := chunk.CheckSlashable(ctx, beaconDB, validatorIdx, att)
	require.NoError(t, err)
	require.Equal(t, slashertypes.NotSlashable, slashing.Kind)

	slashing, err = chunk.CheckSlashable(ctx, beaconDB, validatorIdx.Sub(1), att)
	require.NoError(t, err)
	require.Equal(t, slashertypes.NotSlashable, slashing.Kind)

	// Next up we initialize an empty chunks slice and mark an attestation
	// with (source 1, target 2) as attested.
	chunk = EmptyMinSpanChunksSlice(params)
	source = types.Epoch(1)
	target = types.Epoch(2)
	att = createAttestation(source, target)
	chunkIdx := uint64(0)
	startEpoch := target
	currentEpoch := target
	opts := &chunkUpdateOptions{
		chunkIndex:     chunkIdx,
		currentEpoch:   currentEpoch,
		validatorIndex: validatorIdx,
	}
	_, err = chunk.Update(opts, startEpoch, target)
	require.NoError(t, err)

	// Next up, we create a surrounding vote, but it should NOT be slashable
	// because we DO NOT have an existing attestation record in our database at the min target epoch.
	source = types.Epoch(0)
	target = types.Epoch(3)
	surroundingVote := createAttestation(source, target)

	slashing, err = chunk.CheckSlashable(ctx, beaconDB, validatorIdx, surroundingVote)
	require.NoError(t, err)
	require.Equal(t, slashertypes.NotSlashable, slashing.Kind)

	// Next up, we save the old attestation record, then check if the
	// surrounding vote is indeed slashable.
	attRecord := &slashertypes.CompactAttestation{
		Source:      att.Source,
		Target:      att.Target,
		SigningRoot: [32]byte{1},
	}
	err = beaconDB.SaveAttestationRecordsForValidators(
		ctx,
		[]types.ValidatorIndex{validatorIdx},
		[]*slashertypes.CompactAttestation{attRecord},
	)
	require.NoError(t, err)

	slashing, err = chunk.CheckSlashable(ctx, beaconDB, validatorIdx, surroundingVote)
	require.NoError(t, err)
	require.Equal(t, slashertypes.SurroundingVote, slashing.Kind)
}

func TestMaxSpanChunksSlice_CheckSlashable(t *testing.T) {
	ctx := context.Background()
	beaconDB := dbtest.SetupDB(t)
	params := &Parameters{
		chunkSize:          4,
		validatorChunkSize: 2,
		historyLength:      4,
	}
	validatorIdx := types.ValidatorIndex(1)
	source := types.Epoch(1)
	target := types.Epoch(2)
	att := createAttestation(source, target)

	// A faulty chunk should lead to error.
	chunk := &MaxSpanChunksSlice{
		params: params,
		data:   []uint16{},
	}
	_, err := chunk.CheckSlashable(ctx, nil, validatorIdx, att)
	require.ErrorContains(t, "could not get max target for validator", err)

	// We initialize a proper slice with 2 chunks with chunk size 4, 2 validators, and
	// a history length of 4 representing a perfect attesting history.
	//
	//      val0        val1
	//   {        }  {        }
	//  [0, 0, 0, 0, 0, 0, 0, 0]
	data := []uint16{0, 0, 0, 0, 0, 0, 0, 0}
	chunk, err = MaxChunkSpansSliceFrom(params, data)
	require.NoError(t, err)

	// An attestation with source 1 and target 2 should not be slashable
	// based on our max chunk for either validator.
	slashing, err := chunk.CheckSlashable(ctx, beaconDB, validatorIdx, att)
	require.NoError(t, err)
	require.Equal(t, slashertypes.NotSlashable, slashing.Kind)

	slashing, err = chunk.CheckSlashable(ctx, beaconDB, validatorIdx.Sub(1), att)
	require.NoError(t, err)
	require.Equal(t, slashertypes.NotSlashable, slashing.Kind)

	// Next up we initialize an empty chunks slice and mark an attestation
	// with (source 0, target 3) as attested.
	chunk = EmptyMaxSpanChunksSlice(params)
	source = types.Epoch(0)
	target = types.Epoch(3)
	att = createAttestation(source, target)
	chunkIdx := uint64(0)
	startEpoch := source
	currentEpoch := target
	opts := &chunkUpdateOptions{
		chunkIndex:     chunkIdx,
		currentEpoch:   currentEpoch,
		validatorIndex: validatorIdx,
	}
	_, err = chunk.Update(opts, startEpoch, target)
	require.NoError(t, err)

	// Next up, we create a surrounded vote, but it should NOT be slashable
	// because we DO NOT have an existing attestation record in our database at the max target epoch.
	source = types.Epoch(1)
	target = types.Epoch(2)
	surroundedVote := createAttestation(source, target)

	slashing, err = chunk.CheckSlashable(ctx, beaconDB, validatorIdx, surroundedVote)
	require.NoError(t, err)
	require.Equal(t, slashertypes.NotSlashable, slashing.Kind)

	// Next up, we save the old attestation record, then check if the
	// surroundedVote vote is indeed slashable.
	attRecord := &slashertypes.CompactAttestation{
		Source:      att.Source,
		Target:      att.Target,
		SigningRoot: [32]byte{1},
	}
	err = beaconDB.SaveAttestationRecordsForValidators(
		ctx,
		[]types.ValidatorIndex{validatorIdx},
		[]*slashertypes.CompactAttestation{attRecord},
	)
	require.NoError(t, err)

	slashing, err = chunk.CheckSlashable(ctx, beaconDB, validatorIdx, surroundedVote)
	require.NoError(t, err)
	require.Equal(t, slashertypes.SurroundedVote, slashing.Kind)
}

func TestMinSpanChunksSlice_Update_MultipleChunks(t *testing.T) {
	// Let's set H = historyLength = 2, meaning a min span
	// will hold 2 epochs worth of attesting history. Then we set C = 2 meaning we will
	// chunk the min span into arrays each of length 2 and K = 3 meaning we store each chunk index
	// for 3 validators at a time.
	//
	// So assume we get a target 3 for source 0 and validator 0, then, we need to update every epoch in the span from
	// 3 to 0 inclusive. First, we find out which chunk epoch 3 falls into, which is calculated as:
	// chunk_idx = (epoch % H) / C = (3 % 4) / 2 = 1
	//
	//                                       val0        val1        val2
	//                                     {     }     {      }    {      }
	//   chunk_1_for_validators_0_to_3 = [[nil, nil], [nil, nil], [nil, nil]]
	//                                      |    |
	//                                      |    |-> epoch 3 for validator 0
	//                                      |
	//                                      |-> epoch 2 for validator 0
	//
	//                                       val0        val1        val2
	//                                     {     }     {      }    {      }
	//   chunk_0_for_validators_0_to_3 = [[nil, nil], [nil, nil], [nil, nil]]
	//                                      |    |
	//                                      |    |-> epoch 1 for validator 0
	//                                      |
	//                                      |-> epoch 0 for validator 0
	//
	// Next up, we proceed with the update process for validator index 0, starting epoch 3
	// updating every value along the way according to the update rules for min spans.
	//
	// Once we finish updating a chunk, we need to move on to the next chunk. This function
	// returns a boolean named keepGoing which allows the caller to determine if we should
	// continue and update another chunk index. We stop whenever we reach the min epoch we need
	// to update, in our example, we stop at 0, which is a part chunk 0, so we need to perform updates
	// across 2 different min span chunk slices as shown above.
	params := &Parameters{
		chunkSize:          2,
		validatorChunkSize: 3,
		historyLength:      4,
	}
	chunk := EmptyMinSpanChunksSlice(params)
	target := types.Epoch(3)
	chunkIdx := uint64(1)
	validatorIdx := types.ValidatorIndex(0)
	startEpoch := target
	currentEpoch := target
	opts := &chunkUpdateOptions{
		chunkIndex:     chunkIdx,
		currentEpoch:   currentEpoch,
		validatorIndex: validatorIdx,
	}
	keepGoing, err := chunk.Update(opts, startEpoch, target)
	require.NoError(t, err)

	// We should keep going! We still have to update the data for chunk index 0.
	require.Equal(t, true, keepGoing)
	want := []uint16{1, 0, math.MaxUint16, math.MaxUint16, math.MaxUint16, math.MaxUint16}
	require.DeepEqual(t, want, chunk.Chunk())

	// Now we update for chunk index 0.
	chunk = EmptyMinSpanChunksSlice(params)
	chunkIdx = uint64(0)
	validatorIdx = types.ValidatorIndex(0)
	startEpoch = types.Epoch(1)
	currentEpoch = target
	opts = &chunkUpdateOptions{
		chunkIndex:     chunkIdx,
		currentEpoch:   currentEpoch,
		validatorIndex: validatorIdx,
	}
	keepGoing, err = chunk.Update(opts, startEpoch, target)
	require.NoError(t, err)
	require.Equal(t, false, keepGoing)
	want = []uint16{3, 2, math.MaxUint16, math.MaxUint16, math.MaxUint16, math.MaxUint16}
	require.DeepEqual(t, want, chunk.Chunk())
}

func TestMaxSpanChunksSlice_Update_MultipleChunks(t *testing.T) {
	params := &Parameters{
		chunkSize:          2,
		validatorChunkSize: 3,
		historyLength:      4,
	}
	chunk := EmptyMaxSpanChunksSlice(params)
	target := types.Epoch(3)
	chunkIdx := uint64(0)
	validatorIdx := types.ValidatorIndex(0)
	startEpoch := types.Epoch(0)
	currentEpoch := target
	opts := &chunkUpdateOptions{
		chunkIndex:     chunkIdx,
		currentEpoch:   currentEpoch,
		validatorIndex: validatorIdx,
	}
	keepGoing, err := chunk.Update(opts, startEpoch, target)
	require.NoError(t, err)

	// We should keep going! We still have to update the data for chunk index 1.
	require.Equal(t, true, keepGoing)
	want := []uint16{3, 2, 0, 0, 0, 0}
	require.DeepEqual(t, want, chunk.Chunk())

	// Now we update for chunk index 1.
	chunk = EmptyMaxSpanChunksSlice(params)
	chunkIdx = uint64(1)
	validatorIdx = types.ValidatorIndex(0)
	startEpoch = types.Epoch(2)
	currentEpoch = target
	opts = &chunkUpdateOptions{
		chunkIndex:     chunkIdx,
		currentEpoch:   currentEpoch,
		validatorIndex: validatorIdx,
	}
	keepGoing, err = chunk.Update(opts, startEpoch, target)
	require.NoError(t, err)
	require.Equal(t, false, keepGoing)
	want = []uint16{1, 0, 0, 0, 0, 0}
	require.DeepEqual(t, want, chunk.Chunk())
}

func TestMinSpanChunksSlice_Update_SingleChunk(t *testing.T) {
	// Let's set H = historyLength = 2, meaning a min span
	// will hold 2 epochs worth of attesting history. Then we set C = 2 meaning we will
	// chunk the min span into arrays each of length 2 and K = 3 meaning we store each chunk index
	// for 3 validators at a time.
	//
	// So assume we get a target 1 for source 0 and validator 0, then, we need to update every epoch in the span from
	// 1 to 0 inclusive. First, we find out which chunk epoch 4 falls into, which is calculated as:
	// chunk_idx = (epoch % H) / C = (1 % 2) / 2 = 0
	//
	//                                       val0        val1        val2
	//                                     {     }     {      }    {      }
	//   chunk_0_for_validators_0_to_3 = [[nil, nil], [nil, nil], [nil, nil]]
	//                                           |
	//                                           |-> epoch 1 for validator 0
	//
	// Next up, we proceed with the update process for validator index 0, starting epoch 1
	// updating every value along the way according to the update rules for min spans.
	//
	// Once we finish updating a chunk, we need to move on to the next chunk. This function
	// returns a boolean named keepGoing which allows the caller to determine if we should
	// continue and update another chunk index. We stop whenever we reach the min epoch we need
	// to update, in our example, we stop at 0, which is still part of chunk 0, so there is no
	// need to keep going.
	params := &Parameters{
		chunkSize:          2,
		validatorChunkSize: 3,
		historyLength:      2,
	}
	chunk := EmptyMinSpanChunksSlice(params)
	target := types.Epoch(1)
	chunkIdx := uint64(0)
	validatorIdx := types.ValidatorIndex(0)
	startEpoch := target
	currentEpoch := target
	opts := &chunkUpdateOptions{
		chunkIndex:     chunkIdx,
		currentEpoch:   currentEpoch,
		validatorIndex: validatorIdx,
	}
	keepGoing, err := chunk.Update(opts, startEpoch, target)
	require.NoError(t, err)
	require.Equal(t, false, keepGoing)
	want := []uint16{1, 0, math.MaxUint16, math.MaxUint16, math.MaxUint16, math.MaxUint16}
	require.DeepEqual(t, want, chunk.Chunk())
}

func TestMaxSpanChunksSlice_Update_SingleChunk(t *testing.T) {
	params := &Parameters{
		chunkSize:          4,
		validatorChunkSize: 2,
		historyLength:      4,
	}
	chunk := EmptyMaxSpanChunksSlice(params)
	target := types.Epoch(3)
	chunkIdx := uint64(0)
	validatorIdx := types.ValidatorIndex(0)
	startEpoch := types.Epoch(0)
	currentEpoch := target
	opts := &chunkUpdateOptions{
		chunkIndex:     chunkIdx,
		currentEpoch:   currentEpoch,
		validatorIndex: validatorIdx,
	}
	keepGoing, err := chunk.Update(opts, startEpoch, target)
	require.NoError(t, err)
	require.Equal(t, false, keepGoing)
	want := []uint16{3, 2, 1, 0, 0, 0, 0, 0}
	require.DeepEqual(t, want, chunk.Chunk())
}

func TestMinSpanChunksSlice_StartEpoch(t *testing.T) {
	type args struct {
		sourceEpoch  types.Epoch
		currentEpoch types.Epoch
	}
	tests := []struct {
		name           string
		params         *Parameters
		args           args
		wantEpoch      types.Epoch
		shouldNotExist bool
	}{
		{
			name:   "source_epoch == 0 returns false",
			params: DefaultParams(),
			args: args{
				sourceEpoch: 0,
			},
			shouldNotExist: true,
		},
		{
			name: "source_epoch == (current_epoch - HISTORY_LENGTH) returns false",
			params: &Parameters{
				historyLength: 3,
			},
			args: args{
				sourceEpoch:  1,
				currentEpoch: 4,
			},
			shouldNotExist: true,
		},
		{
			name: "source_epoch < (current_epoch - HISTORY_LENGTH) returns false",
			params: &Parameters{
				historyLength: 3,
			},
			args: args{
				sourceEpoch:  1,
				currentEpoch: 5,
			},
			shouldNotExist: true,
		},
		{
			name: "source_epoch > (current_epoch - HISTORY_LENGTH) returns true",
			params: &Parameters{
				historyLength: 3,
			},
			args: args{
				sourceEpoch:  1,
				currentEpoch: 3,
			},
			wantEpoch: 0,
		},
	}
	for _, tt := range tests {
		t.Run(tt.name, func(t *testing.T) {
			m := &MinSpanChunksSlice{
				params: tt.params,
			}
			gotEpoch, gotExists := m.StartEpoch(tt.args.sourceEpoch, tt.args.currentEpoch)
			if tt.shouldNotExist && gotExists {
				t.Errorf("StartEpoch() gotExists false")
			}
			if !tt.shouldNotExist && gotEpoch != tt.wantEpoch {
				t.Errorf("StartEpoch() gotEpoch = %v, want %v", gotEpoch, tt.wantEpoch)
			}
		})
	}
}

func TestMaxSpanChunksSlice_StartEpoch(t *testing.T) {
	type args struct {
		sourceEpoch  types.Epoch
		currentEpoch types.Epoch
	}
	tests := []struct {
		name           string
		params         *Parameters
		args           args
		wantEpoch      types.Epoch
		shouldNotExist bool
	}{
		{
			name:   "source_epoch == current_epoch returns false",
			params: DefaultParams(),
			args: args{
				sourceEpoch:  1,
				currentEpoch: 1,
			},
			shouldNotExist: true,
		},
		{
			name:   "source_epoch > current_epoch returns false",
			params: DefaultParams(),
			args: args{
				sourceEpoch:  2,
				currentEpoch: 1,
			},
			shouldNotExist: true,
		},
		{
			name:   "source_epoch < current_epoch returns true",
			params: DefaultParams(),
			args: args{
				sourceEpoch:  1,
				currentEpoch: 2,
			},
			wantEpoch: 2,
		},
	}
	for _, tt := range tests {
		t.Run(tt.name, func(t *testing.T) {
			m := &MaxSpanChunksSlice{
				params: tt.params,
			}
			gotEpoch, gotExists := m.StartEpoch(tt.args.sourceEpoch, tt.args.currentEpoch)
			if tt.shouldNotExist && gotExists {
				t.Errorf("StartEpoch() gotExists false")
			}
			if !tt.shouldNotExist && gotEpoch != tt.wantEpoch {
				t.Errorf("StartEpoch() gotEpoch = %v, want %v", gotEpoch, tt.wantEpoch)
			}
		})
	}
}

func TestMinSpanChunksSlice_NextChunkStartEpoch(t *testing.T) {
	tests := []struct {
		name       string
		params     *Parameters
		startEpoch types.Epoch
		want       types.Epoch
	}{
		{
			name: "Start epoch 0",
			params: &Parameters{
<<<<<<< HEAD
				chunkSize: 3,
			},
			startEpoch: 0,
			want:       math.MaxUint64,
=======
				chunkSize:     3,
				historyLength: 4096,
			},
			startEpoch: 0,
			want:       2,
>>>>>>> a6fde556
		},
		{
			name: "Start epoch of chunk 1 returns last epoch of chunk 0",
			params: &Parameters{
<<<<<<< HEAD
				chunkSize: 3,
=======
				chunkSize:     3,
				historyLength: 4096,
>>>>>>> a6fde556
			},
			startEpoch: 3,
			want:       2,
		},
<<<<<<< HEAD
=======
		{
			name: "Start epoch inside of chunk 2 returns last epoch of chunk 1",
			params: &Parameters{
				chunkSize:     3,
				historyLength: 4096,
			},
			startEpoch: 8,
			want:       5,
		},
>>>>>>> a6fde556
	}
	for _, tt := range tests {
		t.Run(tt.name, func(t *testing.T) {
			m := &MinSpanChunksSlice{
				params: tt.params,
			}
			if got := m.NextChunkStartEpoch(tt.startEpoch); got != tt.want {
				t.Errorf("NextChunkStartEpoch() = %v, want %v", got, tt.want)
			}
		})
	}
}

func TestMaxSpanChunksSlice_NextChunkStartEpoch(t *testing.T) {
	tests := []struct {
		name       string
		params     *Parameters
		startEpoch types.Epoch
		want       types.Epoch
	}{
		{
			name: "Start epoch 0",
			params: &Parameters{
<<<<<<< HEAD
				chunkSize: 3,
=======
				chunkSize:     3,
				historyLength: 4,
>>>>>>> a6fde556
			},
			startEpoch: 0,
			want:       3,
		},
		{
			name: "Start epoch of chunk 1 returns start epoch of chunk 2",
			params: &Parameters{
<<<<<<< HEAD
				chunkSize: 3,
=======
				chunkSize:     3,
				historyLength: 4,
>>>>>>> a6fde556
			},
			startEpoch: 3,
			want:       6,
		},
	}
	for _, tt := range tests {
		t.Run(tt.name, func(t *testing.T) {
			m := &MaxSpanChunksSlice{
				params: tt.params,
			}
			if got := m.NextChunkStartEpoch(tt.startEpoch); got != tt.want {
				t.Errorf("NextChunkStartEpoch() = %v, want %v", got, tt.want)
			}
		})
	}
}

func Test_chunkDataAtEpoch_SetRetrieve(t *testing.T) {
	// We initialize a chunks slice for 2 validators and with chunk size 3,
	// which will look as follows:
	//
	//     val0     val1
	//   {     }  {     }
	//  [2, 2, 2, 2, 2, 2]
	//
	// To give an example, epoch 1 for validator 1 will be at the following position:
	//
	//  [2, 2, 2, 2, 2, 2]
	//               |-> epoch 1, validator 1.
	params := &Parameters{
		chunkSize:          3,
		validatorChunkSize: 2,
	}
	chunk := []uint16{2, 2, 2, 2, 2, 2}
	validatorIdx := types.ValidatorIndex(1)
	epochInChunk := types.Epoch(1)

	// We expect a chunk with the wrong length to throw an error.
	_, err := chunkDataAtEpoch(params, []uint16{}, validatorIdx, epochInChunk)
	require.ErrorContains(t, "chunk has wrong length", err)

	// We update the value for epoch 1 using target epoch 6.
	targetEpoch := types.Epoch(6)
	err = setChunkDataAtEpoch(params, chunk, validatorIdx, epochInChunk, targetEpoch)
	require.NoError(t, err)

	// We expect the retrieved value at epoch 1 is the target epoch 6.
	received, err := chunkDataAtEpoch(params, chunk, validatorIdx, epochInChunk)
	require.NoError(t, err)
	assert.Equal(t, targetEpoch, received)
}

func createAttestation(source, target types.Epoch) *slashertypes.CompactAttestation {
	return &slashertypes.CompactAttestation{
		Source: uint64(source),
		Target: uint64(target),
	}
}<|MERGE_RESOLUTION|>--- conflicted
+++ resolved
@@ -579,34 +579,21 @@
 		{
 			name: "Start epoch 0",
 			params: &Parameters{
-<<<<<<< HEAD
-				chunkSize: 3,
-			},
-			startEpoch: 0,
-			want:       math.MaxUint64,
-=======
 				chunkSize:     3,
 				historyLength: 4096,
 			},
 			startEpoch: 0,
 			want:       2,
->>>>>>> a6fde556
 		},
 		{
 			name: "Start epoch of chunk 1 returns last epoch of chunk 0",
 			params: &Parameters{
-<<<<<<< HEAD
-				chunkSize: 3,
-=======
 				chunkSize:     3,
 				historyLength: 4096,
->>>>>>> a6fde556
 			},
 			startEpoch: 3,
 			want:       2,
 		},
-<<<<<<< HEAD
-=======
 		{
 			name: "Start epoch inside of chunk 2 returns last epoch of chunk 1",
 			params: &Parameters{
@@ -616,7 +603,6 @@
 			startEpoch: 8,
 			want:       5,
 		},
->>>>>>> a6fde556
 	}
 	for _, tt := range tests {
 		t.Run(tt.name, func(t *testing.T) {
@@ -640,12 +626,8 @@
 		{
 			name: "Start epoch 0",
 			params: &Parameters{
-<<<<<<< HEAD
-				chunkSize: 3,
-=======
 				chunkSize:     3,
 				historyLength: 4,
->>>>>>> a6fde556
 			},
 			startEpoch: 0,
 			want:       3,
@@ -653,12 +635,8 @@
 		{
 			name: "Start epoch of chunk 1 returns start epoch of chunk 2",
 			params: &Parameters{
-<<<<<<< HEAD
-				chunkSize: 3,
-=======
 				chunkSize:     3,
 				historyLength: 4,
->>>>>>> a6fde556
 			},
 			startEpoch: 3,
 			want:       6,
