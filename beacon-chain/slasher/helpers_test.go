package slasher

import (
	"reflect"
	"testing"

	ethpb "github.com/prysmaticlabs/ethereumapis/eth/v1alpha1"
	logTest "github.com/sirupsen/logrus/hooks/test"

	slashertypes "github.com/prysmaticlabs/prysm/beacon-chain/slasher/types"
	"github.com/prysmaticlabs/prysm/shared/testutil/require"
<<<<<<< HEAD
	logTest "github.com/sirupsen/logrus/hooks/test"
=======
>>>>>>> 1dedffba
)

func TestService_groupByValidatorChunkIndex(t *testing.T) {
	tests := []struct {
		name   string
		params *Parameters
		atts   []*slashertypes.CompactAttestation
		want   map[uint64][]*slashertypes.CompactAttestation
	}{
		{
			name:   "No attestations returns empty map",
			params: DefaultParams(),
			atts:   make([]*slashertypes.CompactAttestation, 0),
			want:   make(map[uint64][]*slashertypes.CompactAttestation),
		},
		{
			name: "Groups multiple attestations belonging to single validator chunk",
			params: &Parameters{
				validatorChunkSize: 2,
			},
			atts: []*slashertypes.CompactAttestation{
				{
					AttestingIndices: []uint64{0, 1},
				},
				{
					AttestingIndices: []uint64{0, 1},
				},
			},
			want: map[uint64][]*slashertypes.CompactAttestation{
				0: {
					{
						AttestingIndices: []uint64{0, 1},
					},
					{
						AttestingIndices: []uint64{0, 1},
					},
				},
			},
		},
		{
			name: "Groups single attestation belonging to multiple validator chunk",
			params: &Parameters{
				validatorChunkSize: 2,
			},
			atts: []*slashertypes.CompactAttestation{
				{
					AttestingIndices: []uint64{0, 2, 4},
				},
			},
			want: map[uint64][]*slashertypes.CompactAttestation{
				0: {
					{
						AttestingIndices: []uint64{0, 2, 4},
					},
				},
				1: {
					{
						AttestingIndices: []uint64{0, 2, 4},
					},
				},
				2: {
					{
						AttestingIndices: []uint64{0, 2, 4},
					},
				},
			},
		},
	}
	for _, tt := range tests {
		t.Run(tt.name, func(t *testing.T) {
			s := &Service{
				params: tt.params,
			}
			if got := s.groupByValidatorChunkIndex(tt.atts); !reflect.DeepEqual(got, tt.want) {
				t.Errorf("groupByValidatorChunkIndex() = %v, want %v", got, tt.want)
			}
		})
	}
}

func TestService_groupByChunkIndex(t *testing.T) {
	tests := []struct {
		name   string
		params *Parameters
		atts   []*slashertypes.CompactAttestation
		want   map[uint64][]*slashertypes.CompactAttestation
	}{
		{
			name:   "No attestations returns empty map",
			params: DefaultParams(),
			atts:   make([]*slashertypes.CompactAttestation, 0),
			want:   make(map[uint64][]*slashertypes.CompactAttestation),
		},
		{
			name: "Groups multiple attestations belonging to single chunk",
			params: &Parameters{
				chunkSize:     2,
				historyLength: 3,
			},
			atts: []*slashertypes.CompactAttestation{
				{
					Source: 0,
				},
				{
					Source: 1,
				},
			},
			want: map[uint64][]*slashertypes.CompactAttestation{
				0: {
					{
						Source: 0,
					},
					{
						Source: 1,
					},
				},
			},
		},
		{
			name: "Groups multiple attestations belonging to multiple chunks",
			params: &Parameters{
				chunkSize:     2,
				historyLength: 3,
			},
			atts: []*slashertypes.CompactAttestation{
				{
					Source: 0,
				},
				{
					Source: 1,
				},
				{
					Source: 2,
				},
			},
			want: map[uint64][]*slashertypes.CompactAttestation{
				0: {
					{
						Source: 0,
					},
					{
						Source: 1,
					},
				},
				1: {
					{
						Source: 2,
					},
				},
			},
		},
	}
	for _, tt := range tests {
		t.Run(tt.name, func(t *testing.T) {
			s := &Service{
				params: tt.params,
			}
			if got := s.groupByChunkIndex(tt.atts); !reflect.DeepEqual(got, tt.want) {
				t.Errorf("groupByChunkIndex() = %v, want %v", got, tt.want)
			}
		})
	}
}

func Test_logSlashingEvent(t *testing.T) {
	tests := []struct {
		name     string
		slashing *slashertypes.Slashing
		want     string
		noLog    bool
	}{
		{
			name:     "Surrounding vote",
			slashing: &slashertypes.Slashing{Kind: slashertypes.SurroundingVote},
			want:     "Attester surrounding vote",
		},
		{
			name:     "Surrounded vote",
			slashing: &slashertypes.Slashing{Kind: slashertypes.SurroundedVote},
			want:     "Attester surrounded vote",
		},
		{
			name:     "Double vote",
			slashing: &slashertypes.Slashing{Kind: slashertypes.DoubleVote},
			want:     "Attester double vote",
		},
		{
			name:     "Not slashable",
			slashing: &slashertypes.Slashing{Kind: slashertypes.NotSlashable},
			noLog:    true,
		},
	}
	for _, tt := range tests {
		t.Run(tt.name, func(t *testing.T) {
			hook := logTest.NewGlobal()
			logSlashingEvent(tt.slashing)
			if tt.noLog {
				require.LogsDoNotContain(t, hook, "slashing")
			} else {
				require.LogsContain(t, hook, tt.want)
			}
		})
	}
}

func Test_validateAttestationIntegrity(t *testing.T) {
	tests := []struct {
		name string
		att  *ethpb.IndexedAttestation
		want bool
	}{
		{
			name: "Nil attestation returns false",
			att:  nil,
			want: false,
		},
		{
			name: "Nil attestation data returns false",
			att:  &ethpb.IndexedAttestation{},
			want: false,
		},
		{
			name: "Nil attestation source and target returns false",
			att: &ethpb.IndexedAttestation{
				Data: &ethpb.AttestationData{},
			},
			want: false,
		},
		{
			name: "Nil attestation source and good target returns false",
			att: &ethpb.IndexedAttestation{
				Data: &ethpb.AttestationData{
					Target: &ethpb.Checkpoint{},
				},
			},
			want: false,
		},
		{
			name: "Nil attestation target and good source returns false",
			att: &ethpb.IndexedAttestation{
				Data: &ethpb.AttestationData{
					Source: &ethpb.Checkpoint{},
				},
			},
			want: false,
		},
		{
			name: "Source > target returns false",
			att: &ethpb.IndexedAttestation{
				Data: &ethpb.AttestationData{
					Source: &ethpb.Checkpoint{
						Epoch: 1,
					},
					Target: &ethpb.Checkpoint{
						Epoch: 0,
					},
				},
			},
			want: false,
		},
		{
			name: "Source == target returns false",
			att: &ethpb.IndexedAttestation{
				Data: &ethpb.AttestationData{
					Source: &ethpb.Checkpoint{
						Epoch: 1,
					},
					Target: &ethpb.Checkpoint{
						Epoch: 1,
					},
				},
			},
			want: false,
		},
		{
			name: "Source < target returns true",
			att: &ethpb.IndexedAttestation{
				Data: &ethpb.AttestationData{
					Source: &ethpb.Checkpoint{
						Epoch: 1,
					},
					Target: &ethpb.Checkpoint{
						Epoch: 2,
					},
				},
			},
			want: true,
		},
	}
	for _, tt := range tests {
		t.Run(tt.name, func(t *testing.T) {
			if got := validateAttestationIntegrity(tt.att); got != tt.want {
				t.Errorf("validateAttestationIntegrity() = %v, want %v", got, tt.want)
			}
		})
	}
}

func Test_logSlashingEvent(t *testing.T) {
	tests := []struct {
		name     string
		slashing *slashertypes.Slashing
		want     string
		noLog    bool
	}{
		{
			name:     "Surrounding vote",
			slashing: &slashertypes.Slashing{Kind: slashertypes.SurroundingVote},
			want:     "Attester surrounding vote",
		},
		{
			name:     "Surrounded vote",
			slashing: &slashertypes.Slashing{Kind: slashertypes.SurroundedVote},
			want:     "Attester surrounded vote",
		},
		{
			name:     "Double vote",
			slashing: &slashertypes.Slashing{Kind: slashertypes.DoubleVote},
			want:     "Attester double vote",
		},
		{
			name:     "Not slashable",
			slashing: &slashertypes.Slashing{Kind: slashertypes.NotSlashable},
			noLog:    true,
		},
	}
	for _, tt := range tests {
		t.Run(tt.name, func(t *testing.T) {
			hook := logTest.NewGlobal()
			logSlashingEvent(tt.slashing)
			if tt.noLog {
				require.LogsDoNotContain(t, hook, "slashing")
			} else {
				require.LogsContain(t, hook, tt.want)
			}
		})
	}
}<|MERGE_RESOLUTION|>--- conflicted
+++ resolved
@@ -5,14 +5,9 @@
 	"testing"
 
 	ethpb "github.com/prysmaticlabs/ethereumapis/eth/v1alpha1"
-	logTest "github.com/sirupsen/logrus/hooks/test"
-
 	slashertypes "github.com/prysmaticlabs/prysm/beacon-chain/slasher/types"
 	"github.com/prysmaticlabs/prysm/shared/testutil/require"
-<<<<<<< HEAD
 	logTest "github.com/sirupsen/logrus/hooks/test"
-=======
->>>>>>> 1dedffba
 )
 
 func TestService_groupByValidatorChunkIndex(t *testing.T) {
@@ -309,45 +304,4 @@
 			}
 		})
 	}
-}
-
-func Test_logSlashingEvent(t *testing.T) {
-	tests := []struct {
-		name     string
-		slashing *slashertypes.Slashing
-		want     string
-		noLog    bool
-	}{
-		{
-			name:     "Surrounding vote",
-			slashing: &slashertypes.Slashing{Kind: slashertypes.SurroundingVote},
-			want:     "Attester surrounding vote",
-		},
-		{
-			name:     "Surrounded vote",
-			slashing: &slashertypes.Slashing{Kind: slashertypes.SurroundedVote},
-			want:     "Attester surrounded vote",
-		},
-		{
-			name:     "Double vote",
-			slashing: &slashertypes.Slashing{Kind: slashertypes.DoubleVote},
-			want:     "Attester double vote",
-		},
-		{
-			name:     "Not slashable",
-			slashing: &slashertypes.Slashing{Kind: slashertypes.NotSlashable},
-			noLog:    true,
-		},
-	}
-	for _, tt := range tests {
-		t.Run(tt.name, func(t *testing.T) {
-			hook := logTest.NewGlobal()
-			logSlashingEvent(tt.slashing)
-			if tt.noLog {
-				require.LogsDoNotContain(t, hook, "slashing")
-			} else {
-				require.LogsContain(t, hook, tt.want)
-			}
-		})
-	}
 }