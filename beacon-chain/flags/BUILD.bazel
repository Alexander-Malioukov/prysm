load("@prysm//tools/go:def.bzl", "go_library")

go_library(
    name = "go_default_library",
    srcs = [
        "base.go",
        "config.go",
        "grpc.go",
        "interop.go",
        "p2p.go",
    ],
    importpath = "github.com/prysmaticlabs/prysm/beacon-chain/flags",
    visibility = ["//beacon-chain:__subpackages__"],
    deps = [
<<<<<<< HEAD
=======
        "//shared/cmd:go_default_library",
        "//shared/params:go_default_library",
>>>>>>> 57fe012b
        "@com_github_sirupsen_logrus//:go_default_library",
        "@com_github_urfave_cli_v2//:go_default_library",
    ],
)<|MERGE_RESOLUTION|>--- conflicted
+++ resolved
@@ -12,11 +12,7 @@
     importpath = "github.com/prysmaticlabs/prysm/beacon-chain/flags",
     visibility = ["//beacon-chain:__subpackages__"],
     deps = [
-<<<<<<< HEAD
-=======
-        "//shared/cmd:go_default_library",
         "//shared/params:go_default_library",
->>>>>>> 57fe012b
         "@com_github_sirupsen_logrus//:go_default_library",
         "@com_github_urfave_cli_v2//:go_default_library",
     ],
