--- conflicted
+++ resolved
@@ -3,7 +3,6 @@
 import (
 	"context"
 	"fmt"
-	"reflect"
 	"sort"
 	"strconv"
 	"testing"
@@ -349,13 +348,7 @@
 		t.Run(test.name, func(t *testing.T) {
 			res, err := bs.ListAttestations(ctx, test.req)
 			require.NoError(t, err)
-<<<<<<< HEAD
-			if !reflect.DeepEqual(res, test.res) {
-				t.Errorf("Incorrect attestations response, wanted \n%v, received \n%v", test.res, res)
-			}
-=======
 			require.DeepSSZEqual(t, res, test.res)
->>>>>>> 4da7a779
 		})
 	}
 }
