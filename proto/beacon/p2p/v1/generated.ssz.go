--- conflicted
+++ resolved
@@ -143,8 +143,6 @@
 
 	// Field (2) 'Step'
 	dst = ssz.MarshalUint64(dst, b.Step)
-<<<<<<< HEAD
-=======
 
 	return
 }
@@ -306,47 +304,10 @@
 		return
 	}
 	dst = append(dst, m.Attnets...)
->>>>>>> 9a1866b7
-
-	return
-}
-
-<<<<<<< HEAD
-// UnmarshalSSZ ssz unmarshals the BeaconBlocksByRangeRequest object
-func (b *BeaconBlocksByRangeRequest) UnmarshalSSZ(buf []byte) error {
-	var err error
-	size := uint64(len(buf))
-	if size != 24 {
-		return ssz.ErrSize
-	}
-
-	// Field (0) 'StartSlot'
-	b.StartSlot = ssz.UnmarshallUint64(buf[0:8])
-
-	// Field (1) 'Count'
-	b.Count = ssz.UnmarshallUint64(buf[8:16])
-
-	// Field (2) 'Step'
-	b.Step = ssz.UnmarshallUint64(buf[16:24])
-
-	return err
-}
-
-// SizeSSZ returns the ssz encoded size in bytes for the BeaconBlocksByRangeRequest object
-func (b *BeaconBlocksByRangeRequest) SizeSSZ() (size int) {
-	size = 24
-	return
-}
-
-// HashTreeRoot ssz hashes the BeaconBlocksByRangeRequest object
-func (b *BeaconBlocksByRangeRequest) HashTreeRoot() ([32]byte, error) {
-	return ssz.HashWithDefaultHasher(b)
-}
-
-// HashTreeRootWith ssz hashes the BeaconBlocksByRangeRequest object with a hasher
-func (b *BeaconBlocksByRangeRequest) HashTreeRootWith(hh *ssz.Hasher) (err error) {
-	indx := hh.Index()
-=======
+
+	return
+}
+
 // UnmarshalSSZ ssz unmarshals the MetaData object
 func (m *MetaData) UnmarshalSSZ(buf []byte) error {
 	var err error
@@ -510,19 +471,13 @@
 		dst = ssz.MarshalUint64(dst, b.Slashings[ii])
 	}
 
-	// Offset (15) 'PreviousEpochAttestations'
+	// Offset (15) 'PreviousEpochParticipation'
 	dst = ssz.WriteOffset(dst, offset)
-	for ii := 0; ii < len(b.PreviousEpochAttestations); ii++ {
-		offset += 4
-		offset += b.PreviousEpochAttestations[ii].SizeSSZ()
-	}
-
-	// Offset (16) 'CurrentEpochAttestations'
+	offset += len(b.PreviousEpochParticipation) * 1
+
+	// Offset (16) 'CurrentEpochParticipation'
 	dst = ssz.WriteOffset(dst, offset)
-	for ii := 0; ii < len(b.CurrentEpochAttestations); ii++ {
-		offset += 4
-		offset += b.CurrentEpochAttestations[ii].SizeSSZ()
-	}
+	offset += len(b.CurrentEpochParticipation) * 1
 
 	// Field (17) 'JustificationBits'
 	if len(b.JustificationBits) != 1 {
@@ -599,38 +554,24 @@
 		dst = ssz.MarshalUint64(dst, b.Balances[ii])
 	}
 
-	// Field (15) 'PreviousEpochAttestations'
-	if len(b.PreviousEpochAttestations) > 4096 {
+	// Field (15) 'PreviousEpochParticipation'
+	if len(b.PreviousEpochParticipation) > 1099511627776 {
 		err = ssz.ErrListTooBig
 		return
 	}
-	{
-		offset = 4 * len(b.PreviousEpochAttestations)
-		for ii := 0; ii < len(b.PreviousEpochAttestations); ii++ {
-			dst = ssz.WriteOffset(dst, offset)
-			offset += b.PreviousEpochAttestations[ii].SizeSSZ()
-		}
-	}
-	for ii := 0; ii < len(b.PreviousEpochAttestations); ii++ {
-		if dst, err = b.PreviousEpochAttestations[ii].MarshalSSZTo(dst); err != nil {
-			return
-		}
-	}
-
-	// Field (16) 'CurrentEpochAttestations'
-	if len(b.CurrentEpochAttestations) > 4096 {
+	for ii := 0; ii < len(b.PreviousEpochParticipation); ii++ {
+		if dst, err = b.PreviousEpochParticipation[ii].MarshalSSZTo(dst); err != nil {
+			return
+		}
+	}
+
+	// Field (16) 'CurrentEpochParticipation'
+	if len(b.CurrentEpochParticipation) > 1099511627776 {
 		err = ssz.ErrListTooBig
 		return
 	}
-	{
-		offset = 4 * len(b.CurrentEpochAttestations)
-		for ii := 0; ii < len(b.CurrentEpochAttestations); ii++ {
-			dst = ssz.WriteOffset(dst, offset)
-			offset += b.CurrentEpochAttestations[ii].SizeSSZ()
-		}
-	}
-	for ii := 0; ii < len(b.CurrentEpochAttestations); ii++ {
-		if dst, err = b.CurrentEpochAttestations[ii].MarshalSSZTo(dst); err != nil {
+	for ii := 0; ii < len(b.CurrentEpochParticipation); ii++ {
+		if dst, err = b.CurrentEpochParticipation[ii].MarshalSSZTo(dst); err != nil {
 			return
 		}
 	}
@@ -685,488 +626,6 @@
 		}
 		b.BlockRoots[ii] = append(b.BlockRoots[ii], buf[176:262320][ii*32:(ii+1)*32]...)
 	}
->>>>>>> 9a1866b7
-
-	// Field (0) 'StartSlot'
-	hh.PutUint64(b.StartSlot)
-
-	// Field (1) 'Count'
-	hh.PutUint64(b.Count)
-
-	// Field (2) 'Step'
-	hh.PutUint64(b.Step)
-
-	hh.Merkleize(indx)
-	return
-}
-
-// MarshalSSZ ssz marshals the ENRForkID object
-func (e *ENRForkID) MarshalSSZ() ([]byte, error) {
-	return ssz.MarshalSSZ(e)
-}
-
-// MarshalSSZTo ssz marshals the ENRForkID object to a target array
-func (e *ENRForkID) MarshalSSZTo(buf []byte) (dst []byte, err error) {
-	dst = buf
-
-	// Field (0) 'CurrentForkDigest'
-	if len(e.CurrentForkDigest) != 4 {
-		err = ssz.ErrBytesLength
-		return
-	}
-	dst = append(dst, e.CurrentForkDigest...)
-
-	// Field (1) 'NextForkVersion'
-	if len(e.NextForkVersion) != 4 {
-		err = ssz.ErrBytesLength
-		return
-	}
-	dst = append(dst, e.NextForkVersion...)
-
-	// Field (2) 'NextForkEpoch'
-	dst = ssz.MarshalUint64(dst, e.NextForkEpoch)
-
-	return
-}
-
-// UnmarshalSSZ ssz unmarshals the ENRForkID object
-func (e *ENRForkID) UnmarshalSSZ(buf []byte) error {
-	var err error
-	size := uint64(len(buf))
-	if size != 16 {
-		return ssz.ErrSize
-	}
-
-	// Field (0) 'CurrentForkDigest'
-	if cap(e.CurrentForkDigest) == 0 {
-		e.CurrentForkDigest = make([]byte, 0, len(buf[0:4]))
-	}
-	e.CurrentForkDigest = append(e.CurrentForkDigest, buf[0:4]...)
-
-	// Field (1) 'NextForkVersion'
-	if cap(e.NextForkVersion) == 0 {
-		e.NextForkVersion = make([]byte, 0, len(buf[4:8]))
-	}
-	e.NextForkVersion = append(e.NextForkVersion, buf[4:8]...)
-
-	// Field (2) 'NextForkEpoch'
-	e.NextForkEpoch = ssz.UnmarshallUint64(buf[8:16])
-
-	return err
-}
-
-// SizeSSZ returns the ssz encoded size in bytes for the ENRForkID object
-func (e *ENRForkID) SizeSSZ() (size int) {
-	size = 16
-	return
-}
-
-// HashTreeRoot ssz hashes the ENRForkID object
-func (e *ENRForkID) HashTreeRoot() ([32]byte, error) {
-	return ssz.HashWithDefaultHasher(e)
-}
-
-// HashTreeRootWith ssz hashes the ENRForkID object with a hasher
-func (e *ENRForkID) HashTreeRootWith(hh *ssz.Hasher) (err error) {
-	indx := hh.Index()
-
-	// Field (0) 'CurrentForkDigest'
-	if len(e.CurrentForkDigest) != 4 {
-		err = ssz.ErrBytesLength
-		return
-	}
-	hh.PutBytes(e.CurrentForkDigest)
-
-	// Field (1) 'NextForkVersion'
-	if len(e.NextForkVersion) != 4 {
-		err = ssz.ErrBytesLength
-		return
-	}
-	hh.PutBytes(e.NextForkVersion)
-
-	// Field (2) 'NextForkEpoch'
-	hh.PutUint64(e.NextForkEpoch)
-
-	hh.Merkleize(indx)
-	return
-}
-
-// MarshalSSZ ssz marshals the MetaData object
-func (m *MetaData) MarshalSSZ() ([]byte, error) {
-	return ssz.MarshalSSZ(m)
-}
-
-// MarshalSSZTo ssz marshals the MetaData object to a target array
-func (m *MetaData) MarshalSSZTo(buf []byte) (dst []byte, err error) {
-	dst = buf
-
-	// Field (0) 'SeqNumber'
-	dst = ssz.MarshalUint64(dst, m.SeqNumber)
-
-	// Field (1) 'Attnets'
-	if len(m.Attnets) != 8 {
-		err = ssz.ErrBytesLength
-		return
-	}
-	dst = append(dst, m.Attnets...)
-
-	return
-}
-
-// UnmarshalSSZ ssz unmarshals the MetaData object
-func (m *MetaData) UnmarshalSSZ(buf []byte) error {
-	var err error
-	size := uint64(len(buf))
-	if size != 16 {
-		return ssz.ErrSize
-	}
-
-	// Field (0) 'SeqNumber'
-	m.SeqNumber = ssz.UnmarshallUint64(buf[0:8])
-
-	// Field (1) 'Attnets'
-	if cap(m.Attnets) == 0 {
-		m.Attnets = make([]byte, 0, len(buf[8:16]))
-	}
-	m.Attnets = append(m.Attnets, buf[8:16]...)
-
-	return err
-}
-
-// SizeSSZ returns the ssz encoded size in bytes for the MetaData object
-func (m *MetaData) SizeSSZ() (size int) {
-	size = 16
-	return
-}
-
-<<<<<<< HEAD
-// HashTreeRoot ssz hashes the MetaData object
-func (m *MetaData) HashTreeRoot() ([32]byte, error) {
-	return ssz.HashWithDefaultHasher(m)
-}
-
-// HashTreeRootWith ssz hashes the MetaData object with a hasher
-func (m *MetaData) HashTreeRootWith(hh *ssz.Hasher) (err error) {
-	indx := hh.Index()
-
-	// Field (0) 'SeqNumber'
-	hh.PutUint64(m.SeqNumber)
-
-	// Field (1) 'Attnets'
-	if len(m.Attnets) != 8 {
-		err = ssz.ErrBytesLength
-		return
-	}
-	hh.PutBytes(m.Attnets)
-
-	hh.Merkleize(indx)
-	return
-}
-
-// MarshalSSZ ssz marshals the BeaconState object
-func (b *BeaconState) MarshalSSZ() ([]byte, error) {
-	return ssz.MarshalSSZ(b)
-}
-
-// MarshalSSZTo ssz marshals the BeaconState object to a target array
-func (b *BeaconState) MarshalSSZTo(buf []byte) (dst []byte, err error) {
-	dst = buf
-	offset := int(2687381)
-
-	// Field (0) 'GenesisTime'
-	dst = ssz.MarshalUint64(dst, b.GenesisTime)
-
-	// Field (1) 'GenesisValidatorsRoot'
-	if len(b.GenesisValidatorsRoot) != 32 {
-		err = ssz.ErrBytesLength
-		return
-	}
-	dst = append(dst, b.GenesisValidatorsRoot...)
-
-	// Field (2) 'Slot'
-	dst = ssz.MarshalUint64(dst, b.Slot)
-
-	// Field (3) 'Fork'
-	if b.Fork == nil {
-		b.Fork = new(Fork)
-	}
-	if dst, err = b.Fork.MarshalSSZTo(dst); err != nil {
-		return
-	}
-
-	// Field (4) 'LatestBlockHeader'
-	if b.LatestBlockHeader == nil {
-		b.LatestBlockHeader = new(v1alpha1.BeaconBlockHeader)
-	}
-	if dst, err = b.LatestBlockHeader.MarshalSSZTo(dst); err != nil {
-		return
-	}
-
-	// Field (5) 'BlockRoots'
-	if len(b.BlockRoots) != 8192 {
-		err = ssz.ErrVectorLength
-		return
-	}
-	for ii := 0; ii < 8192; ii++ {
-		if len(b.BlockRoots[ii]) != 32 {
-			err = ssz.ErrBytesLength
-			return
-		}
-		dst = append(dst, b.BlockRoots[ii]...)
-	}
-
-	// Field (6) 'StateRoots'
-	if len(b.StateRoots) != 8192 {
-		err = ssz.ErrVectorLength
-		return
-	}
-	for ii := 0; ii < 8192; ii++ {
-		if len(b.StateRoots[ii]) != 32 {
-			err = ssz.ErrBytesLength
-			return
-		}
-		dst = append(dst, b.StateRoots[ii]...)
-	}
-
-	// Offset (7) 'HistoricalRoots'
-	dst = ssz.WriteOffset(dst, offset)
-	offset += len(b.HistoricalRoots) * 32
-
-	// Field (8) 'Eth1Data'
-	if b.Eth1Data == nil {
-		b.Eth1Data = new(v1alpha1.Eth1Data)
-	}
-	if dst, err = b.Eth1Data.MarshalSSZTo(dst); err != nil {
-		return
-	}
-
-	// Offset (9) 'Eth1DataVotes'
-	dst = ssz.WriteOffset(dst, offset)
-	offset += len(b.Eth1DataVotes) * 72
-
-	// Field (10) 'Eth1DepositIndex'
-	dst = ssz.MarshalUint64(dst, b.Eth1DepositIndex)
-
-	// Offset (11) 'Validators'
-	dst = ssz.WriteOffset(dst, offset)
-	offset += len(b.Validators) * 121
-
-	// Offset (12) 'Balances'
-	dst = ssz.WriteOffset(dst, offset)
-	offset += len(b.Balances) * 8
-
-	// Field (13) 'RandaoMixes'
-	if len(b.RandaoMixes) != 65536 {
-		err = ssz.ErrVectorLength
-		return
-	}
-	for ii := 0; ii < 65536; ii++ {
-		if len(b.RandaoMixes[ii]) != 32 {
-			err = ssz.ErrBytesLength
-			return
-		}
-		dst = append(dst, b.RandaoMixes[ii]...)
-	}
-
-	// Field (14) 'Slashings'
-	if len(b.Slashings) != 8192 {
-		err = ssz.ErrVectorLength
-		return
-	}
-	for ii := 0; ii < 8192; ii++ {
-		dst = ssz.MarshalUint64(dst, b.Slashings[ii])
-	}
-
-	// Offset (15) 'PreviousEpochAttestations'
-	dst = ssz.WriteOffset(dst, offset)
-	for ii := 0; ii < len(b.PreviousEpochAttestations); ii++ {
-		offset += 4
-		offset += b.PreviousEpochAttestations[ii].SizeSSZ()
-	}
-
-	// Offset (16) 'CurrentEpochAttestations'
-	dst = ssz.WriteOffset(dst, offset)
-	for ii := 0; ii < len(b.CurrentEpochAttestations); ii++ {
-		offset += 4
-		offset += b.CurrentEpochAttestations[ii].SizeSSZ()
-	}
-
-	// Field (17) 'JustificationBits'
-	if len(b.JustificationBits) != 1 {
-		err = ssz.ErrBytesLength
-		return
-	}
-	dst = append(dst, b.JustificationBits...)
-
-	// Field (18) 'PreviousJustifiedCheckpoint'
-	if b.PreviousJustifiedCheckpoint == nil {
-		b.PreviousJustifiedCheckpoint = new(v1alpha1.Checkpoint)
-	}
-	if dst, err = b.PreviousJustifiedCheckpoint.MarshalSSZTo(dst); err != nil {
-		return
-	}
-
-	// Field (19) 'CurrentJustifiedCheckpoint'
-	if b.CurrentJustifiedCheckpoint == nil {
-		b.CurrentJustifiedCheckpoint = new(v1alpha1.Checkpoint)
-	}
-	if dst, err = b.CurrentJustifiedCheckpoint.MarshalSSZTo(dst); err != nil {
-		return
-	}
-
-	// Field (20) 'FinalizedCheckpoint'
-	if b.FinalizedCheckpoint == nil {
-		b.FinalizedCheckpoint = new(v1alpha1.Checkpoint)
-	}
-	if dst, err = b.FinalizedCheckpoint.MarshalSSZTo(dst); err != nil {
-		return
-	}
-
-	// Offset (21) 'ParticipationBits'
-	dst = ssz.WriteOffset(dst, offset)
-	offset += len(b.ParticipationBits) * 1
-
-	// Field (7) 'HistoricalRoots'
-	if len(b.HistoricalRoots) > 16777216 {
-		err = ssz.ErrListTooBig
-		return
-	}
-	for ii := 0; ii < len(b.HistoricalRoots); ii++ {
-		if len(b.HistoricalRoots[ii]) != 32 {
-			err = ssz.ErrBytesLength
-			return
-		}
-		dst = append(dst, b.HistoricalRoots[ii]...)
-	}
-
-	// Field (9) 'Eth1DataVotes'
-	if len(b.Eth1DataVotes) > 2048 {
-		err = ssz.ErrListTooBig
-		return
-	}
-	for ii := 0; ii < len(b.Eth1DataVotes); ii++ {
-		if dst, err = b.Eth1DataVotes[ii].MarshalSSZTo(dst); err != nil {
-			return
-		}
-	}
-
-	// Field (11) 'Validators'
-	if len(b.Validators) > 1099511627776 {
-		err = ssz.ErrListTooBig
-		return
-	}
-	for ii := 0; ii < len(b.Validators); ii++ {
-		if dst, err = b.Validators[ii].MarshalSSZTo(dst); err != nil {
-			return
-		}
-	}
-
-	// Field (12) 'Balances'
-	if len(b.Balances) > 1099511627776 {
-		err = ssz.ErrListTooBig
-		return
-	}
-	for ii := 0; ii < len(b.Balances); ii++ {
-		dst = ssz.MarshalUint64(dst, b.Balances[ii])
-	}
-
-	// Field (15) 'PreviousEpochAttestations'
-	if len(b.PreviousEpochAttestations) > 4096 {
-		err = ssz.ErrListTooBig
-		return
-	}
-	{
-		offset = 4 * len(b.PreviousEpochAttestations)
-		for ii := 0; ii < len(b.PreviousEpochAttestations); ii++ {
-			dst = ssz.WriteOffset(dst, offset)
-			offset += b.PreviousEpochAttestations[ii].SizeSSZ()
-		}
-	}
-	for ii := 0; ii < len(b.PreviousEpochAttestations); ii++ {
-		if dst, err = b.PreviousEpochAttestations[ii].MarshalSSZTo(dst); err != nil {
-			return
-		}
-	}
-
-	// Field (16) 'CurrentEpochAttestations'
-	if len(b.CurrentEpochAttestations) > 4096 {
-		err = ssz.ErrListTooBig
-		return
-	}
-	{
-		offset = 4 * len(b.CurrentEpochAttestations)
-		for ii := 0; ii < len(b.CurrentEpochAttestations); ii++ {
-			dst = ssz.WriteOffset(dst, offset)
-			offset += b.CurrentEpochAttestations[ii].SizeSSZ()
-		}
-	}
-	for ii := 0; ii < len(b.CurrentEpochAttestations); ii++ {
-		if dst, err = b.CurrentEpochAttestations[ii].MarshalSSZTo(dst); err != nil {
-			return
-		}
-	}
-
-	// Field (21) 'ParticipationBits'
-	if len(b.ParticipationBits) > 1099511627776 {
-		err = ssz.ErrListTooBig
-		return
-	}
-	for ii := 0; ii < len(b.ParticipationBits); ii++ {
-		if dst, err = b.ParticipationBits[ii].MarshalSSZTo(dst); err != nil {
-			return
-		}
-	}
-
-	return
-}
-
-// UnmarshalSSZ ssz unmarshals the BeaconState object
-func (b *BeaconState) UnmarshalSSZ(buf []byte) error {
-	var err error
-	size := uint64(len(buf))
-	if size < 2687381 {
-		return ssz.ErrSize
-	}
-
-	tail := buf
-	var o7, o9, o11, o12, o15, o16, o21 uint64
-
-	// Field (0) 'GenesisTime'
-	b.GenesisTime = ssz.UnmarshallUint64(buf[0:8])
-
-	// Field (1) 'GenesisValidatorsRoot'
-	if cap(b.GenesisValidatorsRoot) == 0 {
-		b.GenesisValidatorsRoot = make([]byte, 0, len(buf[8:40]))
-	}
-	b.GenesisValidatorsRoot = append(b.GenesisValidatorsRoot, buf[8:40]...)
-
-	// Field (2) 'Slot'
-	b.Slot = ssz.UnmarshallUint64(buf[40:48])
-
-	// Field (3) 'Fork'
-	if b.Fork == nil {
-		b.Fork = new(Fork)
-	}
-	if err = b.Fork.UnmarshalSSZ(buf[48:64]); err != nil {
-		return err
-	}
-
-	// Field (4) 'LatestBlockHeader'
-	if b.LatestBlockHeader == nil {
-		b.LatestBlockHeader = new(v1alpha1.BeaconBlockHeader)
-	}
-	if err = b.LatestBlockHeader.UnmarshalSSZ(buf[64:176]); err != nil {
-		return err
-	}
-
-	// Field (5) 'BlockRoots'
-	b.BlockRoots = make([][]byte, 8192)
-	for ii := 0; ii < 8192; ii++ {
-		if cap(b.BlockRoots[ii]) == 0 {
-			b.BlockRoots[ii] = make([]byte, 0, len(buf[176:262320][ii*32:(ii+1)*32]))
-		}
-		b.BlockRoots[ii] = append(b.BlockRoots[ii], buf[176:262320][ii*32:(ii+1)*32]...)
-	}
 
 	// Field (6) 'StateRoots'
 	b.StateRoots = make([][]byte, 8192)
@@ -1223,12 +682,12 @@
 		b.Slashings[ii] = ssz.UnmarshallUint64(buf[2621712:2687248][ii*8 : (ii+1)*8])
 	}
 
-	// Offset (15) 'PreviousEpochAttestations'
+	// Offset (15) 'PreviousEpochParticipation'
 	if o15 = ssz.ReadOffset(buf[2687248:2687252]); o15 > size || o12 > o15 {
 		return ssz.ErrOffset
 	}
 
-	// Offset (16) 'CurrentEpochAttestations'
+	// Offset (16) 'CurrentEpochParticipation'
 	if o16 = ssz.ReadOffset(buf[2687252:2687256]); o16 > size || o15 > o16 {
 		return ssz.ErrOffset
 	}
@@ -1261,11 +720,6 @@
 	}
 	if err = b.FinalizedCheckpoint.UnmarshalSSZ(buf[2687337:2687377]); err != nil {
 		return err
-	}
-
-	// Offset (21) 'ParticipationBits'
-	if o21 = ssz.ReadOffset(buf[2687377:2687381]); o21 > size || o16 > o21 {
-		return ssz.ErrOffset
 	}
 
 	// Field (7) 'HistoricalRoots'
@@ -1333,63 +787,37 @@
 		}
 	}
 
-	// Field (15) 'PreviousEpochAttestations'
+	// Field (15) 'PreviousEpochParticipation'
 	{
 		buf = tail[o15:o16]
-		num, err := ssz.DecodeDynamicLength(buf, 4096)
-		if err != nil {
-			return err
-		}
-		b.PreviousEpochAttestations = make([]*PendingAttestation, num)
-		err = ssz.UnmarshalDynamic(buf, num, func(indx int, buf []byte) (err error) {
-			if b.PreviousEpochAttestations[indx] == nil {
-				b.PreviousEpochAttestations[indx] = new(PendingAttestation)
-			}
-			if err = b.PreviousEpochAttestations[indx].UnmarshalSSZ(buf); err != nil {
-				return err
-			}
-			return nil
-		})
-		if err != nil {
-			return err
-		}
-	}
-
-	// Field (16) 'CurrentEpochAttestations'
-	{
-		buf = tail[o16:o21]
-		num, err := ssz.DecodeDynamicLength(buf, 4096)
-		if err != nil {
-			return err
-		}
-		b.CurrentEpochAttestations = make([]*PendingAttestation, num)
-		err = ssz.UnmarshalDynamic(buf, num, func(indx int, buf []byte) (err error) {
-			if b.CurrentEpochAttestations[indx] == nil {
-				b.CurrentEpochAttestations[indx] = new(PendingAttestation)
-			}
-			if err = b.CurrentEpochAttestations[indx].UnmarshalSSZ(buf); err != nil {
-				return err
-			}
-			return nil
-		})
-		if err != nil {
-			return err
-		}
-	}
-
-	// Field (21) 'ParticipationBits'
-	{
-		buf = tail[o21:]
 		num, err := ssz.DivideInt2(len(buf), 1, 1099511627776)
 		if err != nil {
 			return err
 		}
-		b.ParticipationBits = make([]*ParticipationBits, num)
+		b.PreviousEpochParticipation = make([]*ParticipationBits, num)
 		for ii := 0; ii < num; ii++ {
-			if b.ParticipationBits[ii] == nil {
-				b.ParticipationBits[ii] = new(ParticipationBits)
-			}
-			if err = b.ParticipationBits[ii].UnmarshalSSZ(buf[ii*1 : (ii+1)*1]); err != nil {
+			if b.PreviousEpochParticipation[ii] == nil {
+				b.PreviousEpochParticipation[ii] = new(ParticipationBits)
+			}
+			if err = b.PreviousEpochParticipation[ii].UnmarshalSSZ(buf[ii*1 : (ii+1)*1]); err != nil {
+				return err
+			}
+		}
+	}
+
+	// Field (16) 'CurrentEpochParticipation'
+	{
+		buf = tail[o16:]
+		num, err := ssz.DivideInt2(len(buf), 1, 1099511627776)
+		if err != nil {
+			return err
+		}
+		b.CurrentEpochParticipation = make([]*ParticipationBits, num)
+		for ii := 0; ii < num; ii++ {
+			if b.CurrentEpochParticipation[ii] == nil {
+				b.CurrentEpochParticipation[ii] = new(ParticipationBits)
+			}
+			if err = b.CurrentEpochParticipation[ii].UnmarshalSSZ(buf[ii*1 : (ii+1)*1]); err != nil {
 				return err
 			}
 		}
@@ -1399,7 +827,7 @@
 
 // SizeSSZ returns the ssz encoded size in bytes for the BeaconState object
 func (b *BeaconState) SizeSSZ() (size int) {
-	size = 2687381
+	size = 2687377
 
 	// Field (7) 'HistoricalRoots'
 	size += len(b.HistoricalRoots) * 32
@@ -1407,29 +835,17 @@
 	// Field (9) 'Eth1DataVotes'
 	size += len(b.Eth1DataVotes) * 72
 
-=======
->>>>>>> 9a1866b7
 	// Field (11) 'Validators'
 	size += len(b.Validators) * 121
 
 	// Field (12) 'Balances'
 	size += len(b.Balances) * 8
 
-	// Field (15) 'PreviousEpochAttestations'
-	for ii := 0; ii < len(b.PreviousEpochAttestations); ii++ {
-		size += 4
-		size += b.PreviousEpochAttestations[ii].SizeSSZ()
-<<<<<<< HEAD
-	}
-
-	// Field (16) 'CurrentEpochAttestations'
-	for ii := 0; ii < len(b.CurrentEpochAttestations); ii++ {
-		size += 4
-		size += b.CurrentEpochAttestations[ii].SizeSSZ()
-	}
-
-	// Field (21) 'ParticipationBits'
-	size += len(b.ParticipationBits) * 1
+	// Field (15) 'PreviousEpochParticipation'
+	size += len(b.PreviousEpochParticipation) * 1
+
+	// Field (16) 'CurrentEpochParticipation'
+	size += len(b.CurrentEpochParticipation) * 1
 
 	return
 }
@@ -1576,63 +992,11 @@
 	// Field (13) 'RandaoMixes'
 	{
 		if len(b.RandaoMixes) != 65536 {
-=======
-	}
-
-	// Field (16) 'CurrentEpochAttestations'
-	for ii := 0; ii < len(b.CurrentEpochAttestations); ii++ {
-		size += 4
-		size += b.CurrentEpochAttestations[ii].SizeSSZ()
-	}
-
-	return
-}
-
-// HashTreeRoot ssz hashes the BeaconState object
-func (b *BeaconState) HashTreeRoot() ([32]byte, error) {
-	return ssz.HashWithDefaultHasher(b)
-}
-
-// HashTreeRootWith ssz hashes the BeaconState object with a hasher
-func (b *BeaconState) HashTreeRootWith(hh *ssz.Hasher) (err error) {
-	indx := hh.Index()
-
-	// Field (0) 'GenesisTime'
-	hh.PutUint64(b.GenesisTime)
-
-	// Field (1) 'GenesisValidatorsRoot'
-	if len(b.GenesisValidatorsRoot) != 32 {
-		err = ssz.ErrBytesLength
-		return
-	}
-	hh.PutBytes(b.GenesisValidatorsRoot)
-
-	// Field (2) 'Slot'
-	hh.PutUint64(b.Slot)
-
-	// Field (3) 'Fork'
-	if err = b.Fork.HashTreeRootWith(hh); err != nil {
-		return
-	}
-
-	// Field (4) 'LatestBlockHeader'
-	if err = b.LatestBlockHeader.HashTreeRootWith(hh); err != nil {
-		return
-	}
-
-	// Field (5) 'BlockRoots'
-	{
-		if len(b.BlockRoots) != 8192 {
->>>>>>> 9a1866b7
 			err = ssz.ErrVectorLength
 			return
 		}
 		subIndx := hh.Index()
-<<<<<<< HEAD
 		for _, i := range b.RandaoMixes {
-=======
-		for _, i := range b.BlockRoots {
->>>>>>> 9a1866b7
 			if len(i) != 32 {
 				err = ssz.ErrBytesLength
 				return
@@ -1642,61 +1006,49 @@
 		hh.Merkleize(subIndx)
 	}
 
-<<<<<<< HEAD
 	// Field (14) 'Slashings'
 	{
 		if len(b.Slashings) != 8192 {
-=======
-	// Field (6) 'StateRoots'
-	{
-		if len(b.StateRoots) != 8192 {
->>>>>>> 9a1866b7
 			err = ssz.ErrVectorLength
 			return
 		}
 		subIndx := hh.Index()
-<<<<<<< HEAD
 		for _, i := range b.Slashings {
 			hh.AppendUint64(i)
 		}
 		hh.Merkleize(subIndx)
 	}
 
-	// Field (15) 'PreviousEpochAttestations'
+	// Field (15) 'PreviousEpochParticipation'
 	{
 		subIndx := hh.Index()
-		num := uint64(len(b.PreviousEpochAttestations))
-		if num > 4096 {
+		num := uint64(len(b.PreviousEpochParticipation))
+		if num > 1099511627776 {
 			err = ssz.ErrIncorrectListSize
 			return
 		}
 		for i := uint64(0); i < num; i++ {
-			if err = b.PreviousEpochAttestations[i].HashTreeRootWith(hh); err != nil {
-=======
-		for _, i := range b.StateRoots {
-			if len(i) != 32 {
-				err = ssz.ErrBytesLength
->>>>>>> 9a1866b7
+			if err = b.PreviousEpochParticipation[i].HashTreeRootWith(hh); err != nil {
 				return
 			}
 		}
-		hh.MerkleizeWithMixin(subIndx, num, 4096)
-	}
-
-	// Field (16) 'CurrentEpochAttestations'
+		hh.MerkleizeWithMixin(subIndx, num, 1099511627776)
+	}
+
+	// Field (16) 'CurrentEpochParticipation'
 	{
 		subIndx := hh.Index()
-		num := uint64(len(b.CurrentEpochAttestations))
-		if num > 4096 {
+		num := uint64(len(b.CurrentEpochParticipation))
+		if num > 1099511627776 {
 			err = ssz.ErrIncorrectListSize
 			return
 		}
 		for i := uint64(0); i < num; i++ {
-			if err = b.CurrentEpochAttestations[i].HashTreeRootWith(hh); err != nil {
+			if err = b.CurrentEpochParticipation[i].HashTreeRootWith(hh); err != nil {
 				return
 			}
 		}
-		hh.MerkleizeWithMixin(subIndx, num, 4096)
+		hh.MerkleizeWithMixin(subIndx, num, 1099511627776)
 	}
 
 	// Field (17) 'JustificationBits'
@@ -1721,23 +1073,6 @@
 		return
 	}
 
-	// Field (21) 'ParticipationBits'
-	{
-		subIndx := hh.Index()
-		num := uint64(len(b.ParticipationBits))
-		if num > 1099511627776 {
-			err = ssz.ErrIncorrectListSize
-			return
-		}
-		for i := uint64(0); i < num; i++ {
-			if err = b.ParticipationBits[i].HashTreeRootWith(hh); err != nil {
-				return
-			}
-		}
-		hh.MerkleizeWithMixin(subIndx, num, 1099511627776)
-	}
-
-<<<<<<< HEAD
 	hh.Merkleize(indx)
 	return
 }
@@ -1757,51 +1092,10 @@
 		return
 	}
 	dst = append(dst, p.Bits...)
-=======
-	// Field (7) 'HistoricalRoots'
-	{
-		if len(b.HistoricalRoots) > 16777216 {
-			err = ssz.ErrListTooBig
-			return
-		}
-		subIndx := hh.Index()
-		for _, i := range b.HistoricalRoots {
-			if len(i) != 32 {
-				err = ssz.ErrBytesLength
-				return
-			}
-			hh.Append(i)
-		}
-		numItems := uint64(len(b.HistoricalRoots))
-		hh.MerkleizeWithMixin(subIndx, numItems, ssz.CalculateLimit(16777216, numItems, 32))
-	}
-
-	// Field (8) 'Eth1Data'
-	if err = b.Eth1Data.HashTreeRootWith(hh); err != nil {
-		return
-	}
-
-	// Field (9) 'Eth1DataVotes'
-	{
-		subIndx := hh.Index()
-		num := uint64(len(b.Eth1DataVotes))
-		if num > 2048 {
-			err = ssz.ErrIncorrectListSize
-			return
-		}
-		for i := uint64(0); i < num; i++ {
-			if err = b.Eth1DataVotes[i].HashTreeRootWith(hh); err != nil {
-				return
-			}
-		}
-		hh.MerkleizeWithMixin(subIndx, num, 2048)
-	}
->>>>>>> 9a1866b7
-
-	// Field (10) 'Eth1DepositIndex'
-	hh.PutUint64(b.Eth1DepositIndex)
-
-<<<<<<< HEAD
+
+	return
+}
+
 // UnmarshalSSZ ssz unmarshals the ParticipationBits object
 func (p *ParticipationBits) UnmarshalSSZ(buf []byte) error {
 	var err error
@@ -1840,122 +1134,6 @@
 		return
 	}
 	hh.PutBytes(p.Bits)
-=======
-	// Field (11) 'Validators'
-	{
-		subIndx := hh.Index()
-		num := uint64(len(b.Validators))
-		if num > 1099511627776 {
-			err = ssz.ErrIncorrectListSize
-			return
-		}
-		for i := uint64(0); i < num; i++ {
-			if err = b.Validators[i].HashTreeRootWith(hh); err != nil {
-				return
-			}
-		}
-		hh.MerkleizeWithMixin(subIndx, num, 1099511627776)
-	}
-
-	// Field (12) 'Balances'
-	{
-		if len(b.Balances) > 1099511627776 {
-			err = ssz.ErrListTooBig
-			return
-		}
-		subIndx := hh.Index()
-		for _, i := range b.Balances {
-			hh.AppendUint64(i)
-		}
-		hh.FillUpTo32()
-		numItems := uint64(len(b.Balances))
-		hh.MerkleizeWithMixin(subIndx, numItems, ssz.CalculateLimit(1099511627776, numItems, 8))
-	}
-
-	// Field (13) 'RandaoMixes'
-	{
-		if len(b.RandaoMixes) != 65536 {
-			err = ssz.ErrVectorLength
-			return
-		}
-		subIndx := hh.Index()
-		for _, i := range b.RandaoMixes {
-			if len(i) != 32 {
-				err = ssz.ErrBytesLength
-				return
-			}
-			hh.Append(i)
-		}
-		hh.Merkleize(subIndx)
-	}
-
-	// Field (14) 'Slashings'
-	{
-		if len(b.Slashings) != 8192 {
-			err = ssz.ErrVectorLength
-			return
-		}
-		subIndx := hh.Index()
-		for _, i := range b.Slashings {
-			hh.AppendUint64(i)
-		}
-		hh.Merkleize(subIndx)
-	}
-
-	// Field (15) 'PreviousEpochAttestations'
-	{
-		subIndx := hh.Index()
-		num := uint64(len(b.PreviousEpochAttestations))
-		if num > 4096 {
-			err = ssz.ErrIncorrectListSize
-			return
-		}
-		for i := uint64(0); i < num; i++ {
-			if err = b.PreviousEpochAttestations[i].HashTreeRootWith(hh); err != nil {
-				return
-			}
-		}
-		hh.MerkleizeWithMixin(subIndx, num, 4096)
-	}
-
-	// Field (16) 'CurrentEpochAttestations'
-	{
-		subIndx := hh.Index()
-		num := uint64(len(b.CurrentEpochAttestations))
-		if num > 4096 {
-			err = ssz.ErrIncorrectListSize
-			return
-		}
-		for i := uint64(0); i < num; i++ {
-			if err = b.CurrentEpochAttestations[i].HashTreeRootWith(hh); err != nil {
-				return
-			}
-		}
-		hh.MerkleizeWithMixin(subIndx, num, 4096)
-	}
-
-	// Field (17) 'JustificationBits'
-	if len(b.JustificationBits) != 1 {
-		err = ssz.ErrBytesLength
-		return
-	}
-	hh.PutBytes(b.JustificationBits)
-
-	// Field (18) 'PreviousJustifiedCheckpoint'
-	if err = b.PreviousJustifiedCheckpoint.HashTreeRootWith(hh); err != nil {
-		return
-	}
-
-	// Field (19) 'CurrentJustifiedCheckpoint'
-	if err = b.CurrentJustifiedCheckpoint.HashTreeRootWith(hh); err != nil {
-		return
-	}
-
-	// Field (20) 'FinalizedCheckpoint'
-	if err = b.FinalizedCheckpoint.HashTreeRootWith(hh); err != nil {
-		return
-	}
->>>>>>> 9a1866b7
 
 	hh.Merkleize(indx)
 	return
@@ -2052,129 +1230,6 @@
 	return
 }
 
-// MarshalSSZ ssz marshals the PendingAttestation object
-func (p *PendingAttestation) MarshalSSZ() ([]byte, error) {
-	return ssz.MarshalSSZ(p)
-}
-
-// MarshalSSZTo ssz marshals the PendingAttestation object to a target array
-func (p *PendingAttestation) MarshalSSZTo(buf []byte) (dst []byte, err error) {
-	dst = buf
-	offset := int(148)
-
-	// Offset (0) 'AggregationBits'
-	dst = ssz.WriteOffset(dst, offset)
-	offset += len(p.AggregationBits)
-
-	// Field (1) 'Data'
-	if p.Data == nil {
-		p.Data = new(v1alpha1.AttestationData)
-	}
-	if dst, err = p.Data.MarshalSSZTo(dst); err != nil {
-		return
-	}
-
-	// Field (2) 'InclusionDelay'
-	dst = ssz.MarshalUint64(dst, p.InclusionDelay)
-
-	// Field (3) 'ProposerIndex'
-	dst = ssz.MarshalUint64(dst, p.ProposerIndex)
-
-	// Field (0) 'AggregationBits'
-	if len(p.AggregationBits) > 2048 {
-		err = ssz.ErrBytesLength
-		return
-	}
-	dst = append(dst, p.AggregationBits...)
-
-	return
-}
-
-// UnmarshalSSZ ssz unmarshals the PendingAttestation object
-func (p *PendingAttestation) UnmarshalSSZ(buf []byte) error {
-	var err error
-	size := uint64(len(buf))
-	if size < 148 {
-		return ssz.ErrSize
-	}
-
-	tail := buf
-	var o0 uint64
-
-	// Offset (0) 'AggregationBits'
-	if o0 = ssz.ReadOffset(buf[0:4]); o0 > size {
-		return ssz.ErrOffset
-	}
-
-	// Field (1) 'Data'
-	if p.Data == nil {
-		p.Data = new(v1alpha1.AttestationData)
-	}
-	if err = p.Data.UnmarshalSSZ(buf[4:132]); err != nil {
-		return err
-	}
-
-	// Field (2) 'InclusionDelay'
-	p.InclusionDelay = ssz.UnmarshallUint64(buf[132:140])
-
-	// Field (3) 'ProposerIndex'
-	p.ProposerIndex = ssz.UnmarshallUint64(buf[140:148])
-
-	// Field (0) 'AggregationBits'
-	{
-		buf = tail[o0:]
-		if err = ssz.ValidateBitlist(buf, 2048); err != nil {
-			return err
-		}
-		if cap(p.AggregationBits) == 0 {
-			p.AggregationBits = make([]byte, 0, len(buf))
-		}
-		p.AggregationBits = append(p.AggregationBits, buf...)
-	}
-	return err
-}
-
-// SizeSSZ returns the ssz encoded size in bytes for the PendingAttestation object
-func (p *PendingAttestation) SizeSSZ() (size int) {
-	size = 148
-
-	// Field (0) 'AggregationBits'
-	size += len(p.AggregationBits)
-
-	return
-}
-
-// HashTreeRoot ssz hashes the PendingAttestation object
-func (p *PendingAttestation) HashTreeRoot() ([32]byte, error) {
-	return ssz.HashWithDefaultHasher(p)
-}
-
-// HashTreeRootWith ssz hashes the PendingAttestation object with a hasher
-func (p *PendingAttestation) HashTreeRootWith(hh *ssz.Hasher) (err error) {
-	indx := hh.Index()
-
-	// Field (0) 'AggregationBits'
-	if len(p.AggregationBits) == 0 {
-		err = ssz.ErrEmptyBitlist
-		return
-	}
-	hh.PutBitlist(p.AggregationBits, 2048)
-
-	// Field (1) 'Data'
-	if err = p.Data.HashTreeRootWith(hh); err != nil {
-		return
-	}
-
-	// Field (2) 'InclusionDelay'
-	hh.PutUint64(p.InclusionDelay)
-
-	// Field (3) 'ProposerIndex'
-	hh.PutUint64(p.ProposerIndex)
-
-	hh.Merkleize(indx)
-	return
-}
-
 // MarshalSSZ ssz marshals the HistoricalBatch object
 func (h *HistoricalBatch) MarshalSSZ() ([]byte, error) {
 	return ssz.MarshalSSZ(h)
